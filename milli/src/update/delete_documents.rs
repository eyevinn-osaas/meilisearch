use std::collections::btree_map::Entry;
use std::collections::{HashMap, HashSet};

use fst::IntoStreamer;
use heed::types::{ByteSlice, DecodeIgnore, Str};
use heed::Database;
use roaring::RoaringBitmap;
use serde::{Deserialize, Serialize};
use time::OffsetDateTime;

use super::facet::delete::FacetsDelete;
use super::ClearDocuments;
use crate::error::InternalError;
use crate::facet::FacetType;
use crate::heed_codec::facet::FieldDocIdFacetCodec;
use crate::heed_codec::CboRoaringBitmapCodec;
use crate::{
    ExternalDocumentsIds, FieldId, FieldIdMapMissingEntry, Index, Result, RoaringBitmapCodec,
    SmallString32, BEU32,
};

pub struct DeleteDocuments<'t, 'u, 'i> {
    wtxn: &'t mut heed::RwTxn<'i, 'u>,
    index: &'i Index,
    external_documents_ids: ExternalDocumentsIds<'static>,
    to_delete_docids: RoaringBitmap,
    strategy: DeletionStrategy,
}

/// Result of a [`DeleteDocuments`] operation.
#[derive(Debug, Clone, PartialEq, Eq, Serialize, Deserialize)]
pub struct DocumentDeletionResult {
    pub deleted_documents: u64,
    pub remaining_documents: u64,
}

/// Strategy for deleting documents.
///
/// - Soft-deleted documents are simply marked as deleted without being actually removed from DB.
/// - Hard-deleted documents are definitely suppressed from the DB.
///
/// Soft-deleted documents trade disk space for runtime performance.
///
/// Note that any of these variants can be used at any given moment for any indexation in a database.
/// For instance, you can use an [`AlwaysSoft`] followed by an [`AlwaysHard`] option without issue.
#[derive(Debug, Clone, Copy, PartialEq, Eq, Hash, Default)]
pub enum DeletionStrategy {
    #[default]
    /// Definitely suppress documents according to the number or size of soft-deleted documents
    Dynamic,
    /// Never definitely suppress documents
    AlwaysSoft,
    /// Always definitely suppress documents
    AlwaysHard,
}

impl std::fmt::Display for DeletionStrategy {
    fn fmt(&self, f: &mut std::fmt::Formatter<'_>) -> std::fmt::Result {
        match self {
            DeletionStrategy::Dynamic => write!(f, "dynamic"),
            DeletionStrategy::AlwaysSoft => write!(f, "always_soft"),
            DeletionStrategy::AlwaysHard => write!(f, "always_hard"),
        }
    }
}

/// Result of a [`DeleteDocuments`] operation, used for internal purposes.
///
/// It is a superset of the [`DocumentDeletionResult`] structure, giving
/// additional information about the algorithm used to delete the documents.
#[derive(Debug)]
pub(crate) struct DetailedDocumentDeletionResult {
    pub deleted_documents: u64,
    pub remaining_documents: u64,
    pub soft_deletion_used: bool,
}

impl<'t, 'u, 'i> DeleteDocuments<'t, 'u, 'i> {
    pub fn new(
        wtxn: &'t mut heed::RwTxn<'i, 'u>,
        index: &'i Index,
    ) -> Result<DeleteDocuments<'t, 'u, 'i>> {
        let external_documents_ids = index.external_documents_ids(wtxn)?.into_static();

        Ok(DeleteDocuments {
            wtxn,
            index,
            external_documents_ids,
            to_delete_docids: RoaringBitmap::new(),
            strategy: Default::default(),
        })
    }

    pub fn strategy(&mut self, strategy: DeletionStrategy) {
        self.strategy = strategy;
    }

    pub fn delete_document(&mut self, docid: u32) {
        self.to_delete_docids.insert(docid);
    }

    pub fn delete_documents(&mut self, docids: &RoaringBitmap) {
        self.to_delete_docids |= docids;
    }

    pub fn delete_external_id(&mut self, external_id: &str) -> Option<u32> {
        let docid = self.external_documents_ids.get(external_id)?;
        self.delete_document(docid);
        Some(docid)
    }
    pub fn execute(self) -> Result<DocumentDeletionResult> {
        let DetailedDocumentDeletionResult {
            deleted_documents,
            remaining_documents,
            soft_deletion_used: _,
        } = self.execute_inner()?;

        Ok(DocumentDeletionResult { deleted_documents, remaining_documents })
    }
    pub(crate) fn execute_inner(mut self) -> Result<DetailedDocumentDeletionResult> {
        self.index.set_updated_at(self.wtxn, &OffsetDateTime::now_utc())?;

        // We retrieve the current documents ids that are in the database.
        let mut documents_ids = self.index.documents_ids(self.wtxn)?;
        let mut soft_deleted_docids = self.index.soft_deleted_documents_ids(self.wtxn)?;
        let current_documents_ids_len = documents_ids.len();

        // We can and must stop removing documents in a database that is empty.
        if documents_ids.is_empty() {
            // but if there was still documents to delete we clear the database entirely
            if !soft_deleted_docids.is_empty() {
                ClearDocuments::new(self.wtxn, self.index).execute()?;
            }
            return Ok(DetailedDocumentDeletionResult {
                deleted_documents: 0,
                remaining_documents: 0,
                soft_deletion_used: false,
            });
        }

        // We remove the documents ids that we want to delete
        // from the documents in the database and write them back.
        documents_ids -= &self.to_delete_docids;
        self.index.put_documents_ids(self.wtxn, &documents_ids)?;

        // We can execute a ClearDocuments operation when the number of documents
        // to delete is exactly the number of documents in the database.
        if current_documents_ids_len == self.to_delete_docids.len() {
            let remaining_documents = ClearDocuments::new(self.wtxn, self.index).execute()?;
            return Ok(DetailedDocumentDeletionResult {
                deleted_documents: current_documents_ids_len,
                remaining_documents,
                soft_deletion_used: false,
            });
        }

        let fields_ids_map = self.index.fields_ids_map(self.wtxn)?;
        let mut field_distribution = self.index.field_distribution(self.wtxn)?;

        // we update the field distribution
        for docid in self.to_delete_docids.iter() {
            let key = BEU32::new(docid);
            let document =
                self.index.documents.get(self.wtxn, &key)?.ok_or(
                    InternalError::DatabaseMissingEntry { db_name: "documents", key: None },
                )?;
            for (fid, _value) in document.iter() {
                let field_name =
                    fields_ids_map.name(fid).ok_or(FieldIdMapMissingEntry::FieldId {
                        field_id: fid,
                        process: "delete documents",
                    })?;
                if let Entry::Occupied(mut entry) = field_distribution.entry(field_name.to_string())
                {
                    match entry.get().checked_sub(1) {
                        Some(0) | None => entry.remove(),
                        Some(count) => entry.insert(count),
                    };
                }
            }
        }

        self.index.put_field_distribution(self.wtxn, &field_distribution)?;

        soft_deleted_docids |= &self.to_delete_docids;

        // We always soft-delete the documents, even if they will be permanently
        // deleted immediately after.
        self.index.put_soft_deleted_documents_ids(self.wtxn, &soft_deleted_docids)?;

        // decide for a hard or soft deletion depending on the strategy
        let soft_deletion = match self.strategy {
            DeletionStrategy::Dynamic => {
                // decide to keep the soft deleted in the DB for now if they meet 2 criteria:
                // 1. There is less than a fixed rate of 50% of soft-deleted to actual documents, *and*
                // 2. Soft-deleted occupy an average of less than a fixed size on disk

                let size_used = self.index.used_size()?;
                let nb_documents = self.index.number_of_documents(self.wtxn)?;
                let nb_soft_deleted = soft_deleted_docids.len();

                (nb_soft_deleted < nb_documents) && {
                    const SOFT_DELETED_SIZE_BYTE_THRESHOLD: u64 = 1_073_741_824; // 1GiB

                    // nb_documents + nb_soft_deleted !=0 because if nb_documents is 0 we short-circuit earlier, and then we moved the documents to delete
                    // from the documents_docids to the soft_deleted_docids.
                    let estimated_document_size = size_used / (nb_documents + nb_soft_deleted);
                    let estimated_size_used_by_soft_deleted =
                        estimated_document_size * nb_soft_deleted;
                    estimated_size_used_by_soft_deleted < SOFT_DELETED_SIZE_BYTE_THRESHOLD
                }
            }
            DeletionStrategy::AlwaysSoft => true,
            DeletionStrategy::AlwaysHard => false,
        };

        if soft_deletion {
            // Keep the soft-deleted in the DB
            return Ok(DetailedDocumentDeletionResult {
                deleted_documents: self.to_delete_docids.len(),
                remaining_documents: documents_ids.len(),
                soft_deletion_used: true,
            });
        }

        self.to_delete_docids = soft_deleted_docids;

        let Index {
            env: _env,
            main: _main,
            word_docids,
            exact_word_docids,
            word_prefix_docids,
            exact_word_prefix_docids,
            docid_word_positions,
            word_pair_proximity_docids,
            field_id_word_count_docids,
            word_prefix_pair_proximity_docids,
            prefix_word_pair_proximity_docids,
            word_position_docids,
            word_prefix_position_docids,
            facet_id_f64_docids: _,
            facet_id_string_docids: _,
            field_id_docid_facet_f64s: _,
            field_id_docid_facet_strings: _,
            facet_id_exists_docids,
            documents,
        } = self.index;

        // Retrieve the words contained in the documents.
        let mut words = Vec::new();
        for docid in &self.to_delete_docids {
            documents.delete(self.wtxn, &BEU32::new(docid))?;

            // We iterate through the words positions of the document id, retrieve the word and delete the positions.
            // We create an iterator to be able to get the content and delete the key-value itself.
            // It's faster to acquire a cursor to get and delete, as we avoid traversing the LMDB B-Tree two times but only once.
            let mut iter = docid_word_positions.prefix_iter_mut(self.wtxn, &(docid, ""))?;
            while let Some(result) = iter.next() {
                let ((_docid, word), _positions) = result?;
                // This boolean will indicate if we must remove this word from the words FST.
                words.push((SmallString32::from(word), false));
                // safety: we don't keep references from inside the LMDB database.
                unsafe { iter.del_current()? };
            }
        }
        // We acquire the current external documents ids map...
        // Note that its soft-deleted document ids field will be equal to the `to_delete_docids`
        let mut new_external_documents_ids = self.index.external_documents_ids(self.wtxn)?;
        // We then remove the soft-deleted docids from it
        new_external_documents_ids.delete_soft_deleted_documents_ids_from_fsts()?;
        // and write it back to the main database.
        let new_external_documents_ids = new_external_documents_ids.into_static();
        self.index.put_external_documents_ids(self.wtxn, &new_external_documents_ids)?;

        // Maybe we can improve the get performance of the words
        // if we sort the words first, keeping the LMDB pages in cache.
        words.sort_unstable();

        // We iterate over the words and delete the documents ids
        // from the word docids database.
        for (word, must_remove) in &mut words {
            remove_from_word_docids(
                self.wtxn,
                word_docids,
                word.as_str(),
                must_remove,
                &self.to_delete_docids,
            )?;

            remove_from_word_docids(
                self.wtxn,
                exact_word_docids,
                word.as_str(),
                must_remove,
                &self.to_delete_docids,
            )?;
        }

        // We construct an FST set that contains the words to delete from the words FST.
        let words_to_delete =
            words.iter().filter_map(
                |(word, must_remove)| {
                    if *must_remove {
                        Some(word.as_str())
                    } else {
                        None
                    }
                },
            );
        let words_to_delete = fst::Set::from_iter(words_to_delete)?;

        let new_words_fst = {
            // We retrieve the current words FST from the database.
            let words_fst = self.index.words_fst(self.wtxn)?;
            let difference = words_fst.op().add(&words_to_delete).difference();

            // We stream the new external ids that does no more contains the to-delete external ids.
            let mut new_words_fst_builder = fst::SetBuilder::memory();
            new_words_fst_builder.extend_stream(difference.into_stream())?;

            // We create an words FST set from the above builder.
            new_words_fst_builder.into_set()
        };

        // We write the new words FST into the main database.
        self.index.put_words_fst(self.wtxn, &new_words_fst)?;

        let prefixes_to_delete =
            remove_from_word_prefix_docids(self.wtxn, word_prefix_docids, &self.to_delete_docids)?;

        let exact_prefix_to_delete = remove_from_word_prefix_docids(
            self.wtxn,
            exact_word_prefix_docids,
            &self.to_delete_docids,
        )?;

        let all_prefixes_to_delete = prefixes_to_delete.op().add(&exact_prefix_to_delete).union();

        // We compute the new prefix FST and write it only if there is a change.
        if !prefixes_to_delete.is_empty() || !exact_prefix_to_delete.is_empty() {
            let new_words_prefixes_fst = {
                // We retrieve the current words prefixes FST from the database.
                let words_prefixes_fst = self.index.words_prefixes_fst(self.wtxn)?;
                let difference =
                    words_prefixes_fst.op().add(all_prefixes_to_delete.into_stream()).difference();

                // We stream the new external ids that does no more contains the to-delete external ids.
                let mut new_words_prefixes_fst_builder = fst::SetBuilder::memory();
                new_words_prefixes_fst_builder.extend_stream(difference.into_stream())?;

                // We create an words FST set from the above builder.
                new_words_prefixes_fst_builder.into_set()
            };

            // We write the new words prefixes FST into the main database.
            self.index.put_words_prefixes_fst(self.wtxn, &new_words_prefixes_fst)?;
        }

        for db in [word_prefix_pair_proximity_docids, prefix_word_pair_proximity_docids] {
            // We delete the documents ids from the word prefix pair proximity database docids
            // and remove the empty pairs too.
            let db = db.remap_key_type::<ByteSlice>();
            let mut iter = db.iter_mut(self.wtxn)?;
            while let Some(result) = iter.next() {
                let (key, mut docids) = result?;
                let previous_len = docids.len();
                docids -= &self.to_delete_docids;
                if docids.is_empty() {
                    // safety: we don't keep references from inside the LMDB database.
                    unsafe { iter.del_current()? };
                } else if docids.len() != previous_len {
                    let key = key.to_owned();
                    // safety: we don't keep references from inside the LMDB database.
                    unsafe { iter.put_current(&key, &docids)? };
                }
            }
        }

        // We delete the documents ids that are under the pairs of words,
        // it is faster and use no memory to iterate over all the words pairs than
        // to compute the cartesian product of every words of the deleted documents.
        let mut iter =
            word_pair_proximity_docids.remap_key_type::<ByteSlice>().iter_mut(self.wtxn)?;
        while let Some(result) = iter.next() {
            let (bytes, mut docids) = result?;
            let previous_len = docids.len();
            docids -= &self.to_delete_docids;
            if docids.is_empty() {
                // safety: we don't keep references from inside the LMDB database.
                unsafe { iter.del_current()? };
            } else if docids.len() != previous_len {
                let bytes = bytes.to_owned();
                // safety: we don't keep references from inside the LMDB database.
                unsafe { iter.put_current(&bytes, &docids)? };
            }
        }

        drop(iter);

        // We delete the documents ids that are under the word level position docids.
        let mut iter = word_position_docids.iter_mut(self.wtxn)?.remap_key_type::<ByteSlice>();
        while let Some(result) = iter.next() {
            let (bytes, mut docids) = result?;
            let previous_len = docids.len();
            docids -= &self.to_delete_docids;
            if docids.is_empty() {
                // safety: we don't keep references from inside the LMDB database.
                unsafe { iter.del_current()? };
            } else if docids.len() != previous_len {
                let bytes = bytes.to_owned();
                // safety: we don't keep references from inside the LMDB database.
                unsafe { iter.put_current(&bytes, &docids)? };
            }
        }

        drop(iter);

        // We delete the documents ids that are under the word prefix level position docids.
        let mut iter =
            word_prefix_position_docids.iter_mut(self.wtxn)?.remap_key_type::<ByteSlice>();
        while let Some(result) = iter.next() {
            let (bytes, mut docids) = result?;
            let previous_len = docids.len();
            docids -= &self.to_delete_docids;
            if docids.is_empty() {
                // safety: we don't keep references from inside the LMDB database.
                unsafe { iter.del_current()? };
            } else if docids.len() != previous_len {
                let bytes = bytes.to_owned();
                // safety: we don't keep references from inside the LMDB database.
                unsafe { iter.put_current(&bytes, &docids)? };
            }
        }

        drop(iter);

        // Remove the documents ids from the field id word count database.
        let mut iter = field_id_word_count_docids.iter_mut(self.wtxn)?;
        while let Some((key, mut docids)) = iter.next().transpose()? {
            let previous_len = docids.len();
            docids -= &self.to_delete_docids;
            if docids.is_empty() {
                // safety: we don't keep references from inside the LMDB database.
                unsafe { iter.del_current()? };
            } else if docids.len() != previous_len {
                let key = key.to_owned();
                // safety: we don't keep references from inside the LMDB database.
                unsafe { iter.put_current(&key, &docids)? };
            }
        }

        drop(iter);

        if let Some(mut rtree) = self.index.geo_rtree(self.wtxn)? {
            let mut geo_faceted_doc_ids = self.index.geo_faceted_documents_ids(self.wtxn)?;

            let (points_to_remove, docids_to_remove): (Vec<_>, RoaringBitmap) = rtree
                .iter()
                .filter(|&point| self.to_delete_docids.contains(point.data.0))
                .cloned()
                .map(|point| (point, point.data.0))
                .unzip();
            points_to_remove.iter().for_each(|point| {
                rtree.remove(point);
            });
            geo_faceted_doc_ids -= docids_to_remove;

            self.index.put_geo_rtree(self.wtxn, &rtree)?;
            self.index.put_geo_faceted_documents_ids(self.wtxn, &geo_faceted_doc_ids)?;
        }

        for facet_type in [FacetType::Number, FacetType::String] {
            let mut affected_facet_values = HashMap::new();
            for field_id in self.index.faceted_fields_ids(self.wtxn)? {
                // Remove docids from the number faceted documents ids
                let mut docids =
                    self.index.faceted_documents_ids(self.wtxn, field_id, facet_type)?;
                docids -= &self.to_delete_docids;
                self.index.put_faceted_documents_ids(self.wtxn, field_id, facet_type, &docids)?;

                let facet_values = remove_docids_from_field_id_docid_facet_value(
                    self.index,
                    self.wtxn,
                    facet_type,
                    field_id,
                    &self.to_delete_docids,
                )?;
                if !facet_values.is_empty() {
                    affected_facet_values.insert(field_id, facet_values);
                }
            }
            FacetsDelete::new(
                self.index,
                facet_type,
                affected_facet_values,
                &self.to_delete_docids,
            )
            .execute(self.wtxn)?;
        }

        // We delete the documents ids that are under the facet field id values.
        remove_docids_from_facet_id_exists_docids(
            self.wtxn,
            facet_id_exists_docids,
            &self.to_delete_docids,
        )?;

        self.index.put_soft_deleted_documents_ids(self.wtxn, &RoaringBitmap::new())?;

        Ok(DetailedDocumentDeletionResult {
            deleted_documents: self.to_delete_docids.len(),
            remaining_documents: documents_ids.len(),
            soft_deletion_used: false,
        })
    }
}

fn remove_from_word_prefix_docids(
    txn: &mut heed::RwTxn,
    db: &Database<Str, RoaringBitmapCodec>,
    to_remove: &RoaringBitmap,
) -> Result<fst::Set<Vec<u8>>> {
    let mut prefixes_to_delete = fst::SetBuilder::memory();

    // We iterate over the word prefix docids database and remove the deleted documents ids
    // from every docids lists. We register the empty prefixes in an fst Set for futur deletion.
    let mut iter = db.iter_mut(txn)?;
    while let Some(result) = iter.next() {
        let (prefix, mut docids) = result?;
        let prefix = prefix.to_owned();
        let previous_len = docids.len();
        docids -= to_remove;
        if docids.is_empty() {
            // safety: we don't keep references from inside the LMDB database.
            unsafe { iter.del_current()? };
            prefixes_to_delete.insert(prefix)?;
        } else if docids.len() != previous_len {
            // safety: we don't keep references from inside the LMDB database.
            unsafe { iter.put_current(&prefix, &docids)? };
        }
    }

    Ok(prefixes_to_delete.into_set())
}

fn remove_from_word_docids(
    txn: &mut heed::RwTxn,
    db: &heed::Database<Str, RoaringBitmapCodec>,
    word: &str,
    must_remove: &mut bool,
    to_remove: &RoaringBitmap,
) -> Result<()> {
    // We create an iterator to be able to get the content and delete the word docids.
    // It's faster to acquire a cursor to get and delete or put, as we avoid traversing
    // the LMDB B-Tree two times but only once.
    let mut iter = db.prefix_iter_mut(txn, word)?;
    if let Some((key, mut docids)) = iter.next().transpose()? {
        if key == word {
            let previous_len = docids.len();
            docids -= to_remove;
            if docids.is_empty() {
                // safety: we don't keep references from inside the LMDB database.
                unsafe { iter.del_current()? };
                *must_remove = true;
            } else if docids.len() != previous_len {
                let key = key.to_owned();
                // safety: we don't keep references from inside the LMDB database.
                unsafe { iter.put_current(&key, &docids)? };
            }
        }
    }

    Ok(())
}

fn remove_docids_from_field_id_docid_facet_value(
<<<<<<< HEAD
    index: &'_ Index,
    wtxn: &'_ mut heed::RwTxn,
=======
    index: &Index,
    wtxn: &mut heed::RwTxn,
>>>>>>> 758b4ace
    facet_type: FacetType,
    field_id: FieldId,
    to_remove: &RoaringBitmap,
) -> heed::Result<HashSet<Vec<u8>>> {
    let db = match facet_type {
        FacetType::String => {
            index.field_id_docid_facet_strings.remap_types::<ByteSlice, DecodeIgnore>()
        }
        FacetType::Number => {
            index.field_id_docid_facet_f64s.remap_types::<ByteSlice, DecodeIgnore>()
        }
    };
    let mut all_affected_facet_values = HashSet::default();
    let mut iter = db
        .prefix_iter_mut(wtxn, &field_id.to_be_bytes())?
        .remap_key_type::<FieldDocIdFacetCodec<ByteSlice>>();

    while let Some(result) = iter.next() {
        let ((_, docid, facet_value), _) = result?;
        if to_remove.contains(docid) {
            if !all_affected_facet_values.contains(facet_value) {
                all_affected_facet_values.insert(facet_value.to_owned());
            }
            // safety: we don't keep references from inside the LMDB database.
            unsafe { iter.del_current()? };
        }
    }

    Ok(all_affected_facet_values)
}

fn remove_docids_from_facet_id_exists_docids<'a, C>(
    wtxn: &'a mut heed::RwTxn,
    db: &heed::Database<C, CboRoaringBitmapCodec>,
    to_remove: &RoaringBitmap,
) -> heed::Result<()>
where
    C: heed::BytesDecode<'a> + heed::BytesEncode<'a>,
{
    let mut iter = db.remap_key_type::<ByteSlice>().iter_mut(wtxn)?;
    while let Some(result) = iter.next() {
        let (bytes, mut docids) = result?;
        let previous_len = docids.len();
        docids -= to_remove;
        if docids.is_empty() {
            // safety: we don't keep references from inside the LMDB database.
            unsafe { iter.del_current()? };
        } else if docids.len() != previous_len {
            let bytes = bytes.to_owned();
            // safety: we don't keep references from inside the LMDB database.
            unsafe { iter.put_current(&bytes, &docids)? };
        }
    }

    Ok(())
}

#[cfg(test)]
mod tests {
    use big_s::S;
    use heed::RwTxn;
    use maplit::hashset;

    use super::*;
    use crate::index::tests::TempIndex;
    use crate::{db_snap, Filter};

    fn delete_documents<'t>(
        wtxn: &mut RwTxn<'t, '_>,
        index: &'t Index,
        external_ids: &[&str],
        strategy: DeletionStrategy,
    ) -> Vec<u32> {
        let external_document_ids = index.external_documents_ids(wtxn).unwrap();
        let ids_to_delete: Vec<u32> = external_ids
            .iter()
            .map(|id| external_document_ids.get(id.as_bytes()).unwrap())
            .collect();

        // Delete some documents.
        let mut builder = DeleteDocuments::new(wtxn, index).unwrap();
        builder.strategy(strategy);
        external_ids.iter().for_each(|id| {
            builder.delete_external_id(id);
        });
        builder.execute().unwrap();

        ids_to_delete
    }

    fn delete_documents_with_numbers_as_primary_key_(deletion_strategy: DeletionStrategy) {
        let index = TempIndex::new();

        let mut wtxn = index.write_txn().unwrap();
        index
            .add_documents_using_wtxn(
                &mut wtxn,
                documents!([
                    { "id": 0, "name": "kevin", "object": { "key1": "value1", "key2": "value2" } },
                    { "id": 1, "name": "kevina", "array": ["I", "am", "fine"] },
                    { "id": 2, "name": "benoit", "array_of_object": [{ "wow": "amazing" }] }
                ]),
            )
            .unwrap();

        // delete those documents, ids are synchronous therefore 0, 1, and 2.
        let mut builder = DeleteDocuments::new(&mut wtxn, &index).unwrap();
        builder.delete_document(0);
        builder.delete_document(1);
        builder.delete_document(2);
        builder.strategy(deletion_strategy);
        builder.execute().unwrap();

        wtxn.commit().unwrap();

        // All these snapshots should be empty since the database was cleared
        db_snap!(index, documents_ids, deletion_strategy);
        db_snap!(index, word_docids, deletion_strategy);
        db_snap!(index, word_pair_proximity_docids, deletion_strategy);
        db_snap!(index, facet_id_exists_docids, deletion_strategy);
        db_snap!(index, soft_deleted_documents_ids, deletion_strategy);

        let rtxn = index.read_txn().unwrap();

        assert!(index.field_distribution(&rtxn).unwrap().is_empty());
    }

    #[test]
    fn delete_documents_with_numbers_as_primary_key() {
        delete_documents_with_numbers_as_primary_key_(DeletionStrategy::AlwaysHard);
        delete_documents_with_numbers_as_primary_key_(DeletionStrategy::AlwaysSoft);
    }

    fn delete_documents_with_strange_primary_key_(strategy: DeletionStrategy) {
        let index = TempIndex::new();

        index
            .update_settings(|settings| settings.set_searchable_fields(vec!["name".to_string()]))
            .unwrap();

        let mut wtxn = index.write_txn().unwrap();
        index
            .add_documents_using_wtxn(
                &mut wtxn,
                documents!([
                    { "mysuperid": 0, "name": "kevin" },
                    { "mysuperid": 1, "name": "kevina" },
                    { "mysuperid": 2, "name": "benoit" }
                ]),
            )
            .unwrap();
        wtxn.commit().unwrap();

        let mut wtxn = index.write_txn().unwrap();

        // Delete not all of the documents but some of them.
        let mut builder = DeleteDocuments::new(&mut wtxn, &index).unwrap();
        builder.delete_external_id("0");
        builder.delete_external_id("1");
        builder.strategy(strategy);
        builder.execute().unwrap();
        wtxn.commit().unwrap();

        db_snap!(index, documents_ids, strategy);
        db_snap!(index, word_docids, strategy);
        db_snap!(index, word_pair_proximity_docids, strategy);
        db_snap!(index, soft_deleted_documents_ids, strategy);
    }

    #[test]
    fn delete_documents_with_strange_primary_key() {
        delete_documents_with_strange_primary_key_(DeletionStrategy::AlwaysHard);
        delete_documents_with_strange_primary_key_(DeletionStrategy::AlwaysSoft);
    }

    fn filtered_placeholder_search_should_not_return_deleted_documents_(
        deletion_strategy: DeletionStrategy,
    ) {
        let index = TempIndex::new();

        let mut wtxn = index.write_txn().unwrap();

        index
            .update_settings_using_wtxn(&mut wtxn, |settings| {
                settings.set_primary_key(S("docid"));
                settings.set_filterable_fields(hashset! { S("label"), S("label2") });
            })
            .unwrap();

        index
            .add_documents_using_wtxn(
                &mut wtxn,
                documents!([
                    { "docid": "1_4",  "label": ["sign"] },
                    { "docid": "1_5",  "label": ["letter"] },
                    { "docid": "1_7",  "label": ["abstract","cartoon","design","pattern"] },
                    { "docid": "1_36", "label": ["drawing","painting","pattern"] },
                    { "docid": "1_37", "label": ["art","drawing","outdoor"] },
                    { "docid": "1_38", "label": ["aquarium","art","drawing"] },
                    { "docid": "1_39", "label": ["abstract"] },
                    { "docid": "1_40", "label": ["cartoon"] },
                    { "docid": "1_41", "label": ["art","drawing"] },
                    { "docid": "1_42", "label": ["art","pattern"] },
                    { "docid": "1_43", "label": ["abstract","art","drawing","pattern"] },
                    { "docid": "1_44", "label": ["drawing"] },
                    { "docid": "1_45", "label": ["art"] },
                    { "docid": "1_46", "label": ["abstract","colorfulness","pattern"] },
                    { "docid": "1_47", "label": ["abstract","pattern"] },
                    { "docid": "1_52", "label": ["abstract","cartoon"] },
                    { "docid": "1_57", "label": ["abstract","drawing","pattern"] },
                    { "docid": "1_58", "label": ["abstract","art","cartoon"] },
                    { "docid": "1_68", "label": ["design"] },
                    { "docid": "1_69", "label": ["geometry"] },
                    { "docid": "1_70", "label2": ["geometry", 1.2] },
                    { "docid": "1_71", "label2": ["design", 2.2] },
                    { "docid": "1_72", "label2": ["geometry", 1.2] }
                ]),
            )
            .unwrap();

        delete_documents(&mut wtxn, &index, &["1_4", "1_70", "1_72"], deletion_strategy);

        // Placeholder search with filter
        let filter = Filter::from_str("label = sign").unwrap().unwrap();
        let results = index.search(&wtxn).filter(filter).execute().unwrap();
        assert!(results.documents_ids.is_empty());

        wtxn.commit().unwrap();

        db_snap!(index, soft_deleted_documents_ids, deletion_strategy);
        db_snap!(index, word_docids, deletion_strategy);
        db_snap!(index, facet_id_f64_docids, deletion_strategy);
        db_snap!(index, word_pair_proximity_docids, deletion_strategy);
        db_snap!(index, facet_id_exists_docids, deletion_strategy);
        db_snap!(index, facet_id_string_docids, deletion_strategy);
    }

    #[test]
    fn filtered_placeholder_search_should_not_return_deleted_documents() {
        filtered_placeholder_search_should_not_return_deleted_documents_(
            DeletionStrategy::AlwaysHard,
        );
        filtered_placeholder_search_should_not_return_deleted_documents_(
            DeletionStrategy::AlwaysSoft,
        );
    }

    fn placeholder_search_should_not_return_deleted_documents_(
        deletion_strategy: DeletionStrategy,
    ) {
        let index = TempIndex::new();

        let mut wtxn = index.write_txn().unwrap();
        index
            .update_settings_using_wtxn(&mut wtxn, |settings| {
                settings.set_primary_key(S("docid"));
            })
            .unwrap();

        index
            .add_documents_using_wtxn(
                &mut wtxn,
                documents!([
                    { "docid": "1_4",  "label": ["sign"] },
                    { "docid": "1_5",  "label": ["letter"] },
                    { "docid": "1_7",  "label": ["abstract","cartoon","design","pattern"] },
                    { "docid": "1_36", "label": ["drawing","painting","pattern"] },
                    { "docid": "1_37", "label": ["art","drawing","outdoor"] },
                    { "docid": "1_38", "label": ["aquarium","art","drawing"] },
                    { "docid": "1_39", "label": ["abstract"] },
                    { "docid": "1_40", "label": ["cartoon"] },
                    { "docid": "1_41", "label": ["art","drawing"] },
                    { "docid": "1_42", "label": ["art","pattern"] },
                    { "docid": "1_43", "label": ["abstract","art","drawing","pattern"] },
                    { "docid": "1_44", "label": ["drawing"] },
                    { "docid": "1_45", "label": ["art"] },
                    { "docid": "1_46", "label": ["abstract","colorfulness","pattern"] },
                    { "docid": "1_47", "label": ["abstract","pattern"] },
                    { "docid": "1_52", "label": ["abstract","cartoon"] },
                    { "docid": "1_57", "label": ["abstract","drawing","pattern"] },
                    { "docid": "1_58", "label": ["abstract","art","cartoon"] },
                    { "docid": "1_68", "label": ["design"] },
                    { "docid": "1_69", "label": ["geometry"] },
                    { "docid": "1_70", "label2": ["geometry", 1.2] },
                    { "docid": "1_71", "label2": ["design", 2.2] },
                    { "docid": "1_72", "label2": ["geometry", 1.2] }
                ]),
            )
            .unwrap();

        let deleted_internal_ids = delete_documents(&mut wtxn, &index, &["1_4"], deletion_strategy);

        // Placeholder search
        let results = index.search(&wtxn).execute().unwrap();
        assert!(!results.documents_ids.is_empty());
        for id in results.documents_ids.iter() {
            assert!(
                !deleted_internal_ids.contains(id),
                "The document {} was supposed to be deleted",
                id
            );
        }

        wtxn.commit().unwrap();
    }

    #[test]
    fn placeholder_search_should_not_return_deleted_documents() {
        placeholder_search_should_not_return_deleted_documents_(DeletionStrategy::AlwaysHard);
        placeholder_search_should_not_return_deleted_documents_(DeletionStrategy::AlwaysSoft);
    }

    fn search_should_not_return_deleted_documents_(deletion_strategy: DeletionStrategy) {
        let index = TempIndex::new();

        let mut wtxn = index.write_txn().unwrap();
        index
            .update_settings_using_wtxn(&mut wtxn, |settings| {
                settings.set_primary_key(S("docid"));
            })
            .unwrap();

        index
            .add_documents_using_wtxn(
                &mut wtxn,
                documents!([
                    { "docid": "1_4",  "label": ["sign"] },
                    { "docid": "1_5",  "label": ["letter"] },
                    { "docid": "1_7",  "label": ["abstract","cartoon","design","pattern"] },
                    { "docid": "1_36", "label": ["drawing","painting","pattern"] },
                    { "docid": "1_37", "label": ["art","drawing","outdoor"] },
                    { "docid": "1_38", "label": ["aquarium","art","drawing"] },
                    { "docid": "1_39", "label": ["abstract"] },
                    { "docid": "1_40", "label": ["cartoon"] },
                    { "docid": "1_41", "label": ["art","drawing"] },
                    { "docid": "1_42", "label": ["art","pattern"] },
                    { "docid": "1_43", "label": ["abstract","art","drawing","pattern"] },
                    { "docid": "1_44", "label": ["drawing"] },
                    { "docid": "1_45", "label": ["art"] },
                    { "docid": "1_46", "label": ["abstract","colorfulness","pattern"] },
                    { "docid": "1_47", "label": ["abstract","pattern"] },
                    { "docid": "1_52", "label": ["abstract","cartoon"] },
                    { "docid": "1_57", "label": ["abstract","drawing","pattern"] },
                    { "docid": "1_58", "label": ["abstract","art","cartoon"] },
                    { "docid": "1_68", "label": ["design"] },
                    { "docid": "1_69", "label": ["geometry"] },
                    { "docid": "1_70", "label2": ["geometry", 1.2] },
                    { "docid": "1_71", "label2": ["design", 2.2] },
                    { "docid": "1_72", "label2": ["geometry", 1.2] }
                ]),
            )
            .unwrap();

        let deleted_internal_ids =
            delete_documents(&mut wtxn, &index, &["1_7", "1_52"], deletion_strategy);

        // search for abstract
        let results = index.search(&wtxn).query("abstract").execute().unwrap();
        assert!(!results.documents_ids.is_empty());
        for id in results.documents_ids.iter() {
            assert!(
                !deleted_internal_ids.contains(id),
                "The document {} was supposed to be deleted",
                id
            );
        }

        wtxn.commit().unwrap();

        db_snap!(index, soft_deleted_documents_ids, deletion_strategy);
    }

    #[test]
    fn search_should_not_return_deleted_documents() {
        search_should_not_return_deleted_documents_(DeletionStrategy::AlwaysHard);
        search_should_not_return_deleted_documents_(DeletionStrategy::AlwaysSoft);
    }

    fn geo_filtered_placeholder_search_should_not_return_deleted_documents_(
        deletion_strategy: DeletionStrategy,
    ) {
        let index = TempIndex::new();

        let mut wtxn = index.write_txn().unwrap();
        index
            .update_settings_using_wtxn(&mut wtxn, |settings| {
                settings.set_primary_key(S("id"));
                settings.set_filterable_fields(hashset!(S("_geo")));
                settings.set_sortable_fields(hashset!(S("_geo")));
            })
            .unwrap();

        index.add_documents_using_wtxn(&mut wtxn, documents!([
            { "id": "1",  "city": "Lille",             "_geo": { "lat": 50.6299, "lng": 3.0569 } },
            { "id": "2",  "city": "Mons-en-Barœul",    "_geo": { "lat": 50.6415, "lng": 3.1106 } },
            { "id": "3",  "city": "Hellemmes",         "_geo": { "lat": 50.6312, "lng": 3.1106 } },
            { "id": "4",  "city": "Villeneuve-d'Ascq", "_geo": { "lat": 50.6224, "lng": 3.1476 } },
            { "id": "5",  "city": "Hem",               "_geo": { "lat": 50.6552, "lng": 3.1897 } },
            { "id": "6",  "city": "Roubaix",           "_geo": { "lat": 50.6924, "lng": 3.1763 } },
            { "id": "7",  "city": "Tourcoing",         "_geo": { "lat": 50.7263, "lng": 3.1541 } },
            { "id": "8",  "city": "Mouscron",          "_geo": { "lat": 50.7453, "lng": 3.2206 } },
            { "id": "9",  "city": "Tournai",           "_geo": { "lat": 50.6053, "lng": 3.3758 } },
            { "id": "10", "city": "Ghent",             "_geo": { "lat": 51.0537, "lng": 3.6957 } },
            { "id": "11", "city": "Brussels",          "_geo": { "lat": 50.8466, "lng": 4.3370 } },
            { "id": "12", "city": "Charleroi",         "_geo": { "lat": 50.4095, "lng": 4.4347 } },
            { "id": "13", "city": "Mons",              "_geo": { "lat": 50.4502, "lng": 3.9623 } },
            { "id": "14", "city": "Valenciennes",      "_geo": { "lat": 50.3518, "lng": 3.5326 } },
            { "id": "15", "city": "Arras",             "_geo": { "lat": 50.2844, "lng": 2.7637 } },
            { "id": "16", "city": "Cambrai",           "_geo": { "lat": 50.1793, "lng": 3.2189 } },
            { "id": "17", "city": "Bapaume",           "_geo": { "lat": 50.1112, "lng": 2.8547 } },
            { "id": "18", "city": "Amiens",            "_geo": { "lat": 49.9314, "lng": 2.2710 } },
            { "id": "19", "city": "Compiègne",         "_geo": { "lat": 49.4449, "lng": 2.7913 } },
            { "id": "20", "city": "Paris",             "_geo": { "lat": 48.9021, "lng": 2.3708 } }
        ])).unwrap();

        let external_ids_to_delete = ["5", "6", "7", "12", "17", "19"];
        let deleted_internal_ids =
            delete_documents(&mut wtxn, &index, &external_ids_to_delete, deletion_strategy);

        // Placeholder search with geo filter
        let filter = Filter::from_str("_geoRadius(50.6924, 3.1763, 20000)").unwrap().unwrap();
        let results = index.search(&wtxn).filter(filter).execute().unwrap();
        assert!(!results.documents_ids.is_empty());
        for id in results.documents_ids.iter() {
            assert!(
                !deleted_internal_ids.contains(id),
                "The document {} was supposed to be deleted",
                id
            );
        }

        wtxn.commit().unwrap();

        db_snap!(index, soft_deleted_documents_ids, deletion_strategy);
        db_snap!(index, facet_id_f64_docids, deletion_strategy);
        db_snap!(index, facet_id_string_docids, deletion_strategy);
    }

    #[test]
    fn geo_filtered_placeholder_search_should_not_return_deleted_documents() {
        geo_filtered_placeholder_search_should_not_return_deleted_documents_(
            DeletionStrategy::AlwaysHard,
        );
        geo_filtered_placeholder_search_should_not_return_deleted_documents_(
            DeletionStrategy::AlwaysSoft,
        );
    }

    fn get_documents_should_not_return_deleted_documents_(deletion_strategy: DeletionStrategy) {
        let index = TempIndex::new();

        let mut wtxn = index.write_txn().unwrap();
        index
            .update_settings_using_wtxn(&mut wtxn, |settings| {
                settings.set_primary_key(S("docid"));
            })
            .unwrap();

        index
            .add_documents_using_wtxn(
                &mut wtxn,
                documents!([
                    { "docid": "1_4",  "label": ["sign"] },
                    { "docid": "1_5",  "label": ["letter"] },
                    { "docid": "1_7",  "label": ["abstract","cartoon","design","pattern"] },
                    { "docid": "1_36", "label": ["drawing","painting","pattern"] },
                    { "docid": "1_37", "label": ["art","drawing","outdoor"] },
                    { "docid": "1_38", "label": ["aquarium","art","drawing"] },
                    { "docid": "1_39", "label": ["abstract"] },
                    { "docid": "1_40", "label": ["cartoon"] },
                    { "docid": "1_41", "label": ["art","drawing"] },
                    { "docid": "1_42", "label": ["art","pattern"] },
                    { "docid": "1_43", "label": ["abstract","art","drawing","pattern"] },
                    { "docid": "1_44", "label": ["drawing"] },
                    { "docid": "1_45", "label": ["art"] },
                    { "docid": "1_46", "label": ["abstract","colorfulness","pattern"] },
                    { "docid": "1_47", "label": ["abstract","pattern"] },
                    { "docid": "1_52", "label": ["abstract","cartoon"] },
                    { "docid": "1_57", "label": ["abstract","drawing","pattern"] },
                    { "docid": "1_58", "label": ["abstract","art","cartoon"] },
                    { "docid": "1_68", "label": ["design"] },
                    { "docid": "1_69", "label": ["geometry"] },
                    { "docid": "1_70", "label2": ["geometry", 1.2] },
                    { "docid": "1_71", "label2": ["design", 2.2] },
                    { "docid": "1_72", "label2": ["geometry", 1.2] }
                ]),
            )
            .unwrap();

        let deleted_external_ids = ["1_7", "1_52"];
        let deleted_internal_ids =
            delete_documents(&mut wtxn, &index, &deleted_external_ids, deletion_strategy);

        // list all documents
        let results = index.all_documents(&wtxn).unwrap();
        for result in results {
            let (id, _) = result.unwrap();
            assert!(
                !deleted_internal_ids.contains(&id),
                "The document {} was supposed to be deleted",
                id
            );
        }

        // list internal document ids
        let results = index.documents_ids(&wtxn).unwrap();
        for id in results {
            assert!(
                !deleted_internal_ids.contains(&id),
                "The document {} was supposed to be deleted",
                id
            );
        }
        wtxn.commit().unwrap();

        let rtxn = index.read_txn().unwrap();

        // get internal docids from deleted external document ids
        let results = index.external_documents_ids(&rtxn).unwrap();
        for id in deleted_external_ids {
            assert!(results.get(id).is_none(), "The document {} was supposed to be deleted", id);
        }
        drop(rtxn);

        db_snap!(index, soft_deleted_documents_ids, deletion_strategy);
    }

    #[test]
    fn get_documents_should_not_return_deleted_documents() {
        get_documents_should_not_return_deleted_documents_(DeletionStrategy::AlwaysHard);
        get_documents_should_not_return_deleted_documents_(DeletionStrategy::AlwaysSoft);
    }

    fn stats_should_not_return_deleted_documents_(deletion_strategy: DeletionStrategy) {
        let index = TempIndex::new();

        let mut wtxn = index.write_txn().unwrap();

        index
            .update_settings_using_wtxn(&mut wtxn, |settings| {
                settings.set_primary_key(S("docid"));
            })
            .unwrap();

        index.add_documents_using_wtxn(&mut wtxn, documents!([
            { "docid": "1_4",  "label": ["sign"]},
            { "docid": "1_5",  "label": ["letter"]},
            { "docid": "1_7",  "label": ["abstract","cartoon","design","pattern"], "title": "Mickey Mouse"},
            { "docid": "1_36", "label": ["drawing","painting","pattern"]},
            { "docid": "1_37", "label": ["art","drawing","outdoor"]},
            { "docid": "1_38", "label": ["aquarium","art","drawing"], "title": "Nemo"},
            { "docid": "1_39", "label": ["abstract"]},
            { "docid": "1_40", "label": ["cartoon"]},
            { "docid": "1_41", "label": ["art","drawing"]},
            { "docid": "1_42", "label": ["art","pattern"]},
            { "docid": "1_43", "label": ["abstract","art","drawing","pattern"], "number": 32i32},
            { "docid": "1_44", "label": ["drawing"], "number": 44i32},
            { "docid": "1_45", "label": ["art"]},
            { "docid": "1_46", "label": ["abstract","colorfulness","pattern"]},
            { "docid": "1_47", "label": ["abstract","pattern"]},
            { "docid": "1_52", "label": ["abstract","cartoon"]},
            { "docid": "1_57", "label": ["abstract","drawing","pattern"]},
            { "docid": "1_58", "label": ["abstract","art","cartoon"]},
            { "docid": "1_68", "label": ["design"]},
            { "docid": "1_69", "label": ["geometry"]}
        ])).unwrap();

        delete_documents(&mut wtxn, &index, &["1_7", "1_52"], deletion_strategy);

        // count internal documents
        let results = index.number_of_documents(&wtxn).unwrap();
        assert_eq!(18, results);

        // count field distribution
        let results = index.field_distribution(&wtxn).unwrap();
        assert_eq!(Some(&18), results.get("label"));
        assert_eq!(Some(&1), results.get("title"));
        assert_eq!(Some(&2), results.get("number"));

        wtxn.commit().unwrap();

        db_snap!(index, soft_deleted_documents_ids, deletion_strategy);
    }

    #[test]
    fn stats_should_not_return_deleted_documents() {
        stats_should_not_return_deleted_documents_(DeletionStrategy::AlwaysHard);
        stats_should_not_return_deleted_documents_(DeletionStrategy::AlwaysSoft);
    }
}<|MERGE_RESOLUTION|>--- conflicted
+++ resolved
@@ -575,13 +575,8 @@
 }
 
 fn remove_docids_from_field_id_docid_facet_value(
-<<<<<<< HEAD
-    index: &'_ Index,
-    wtxn: &'_ mut heed::RwTxn,
-=======
     index: &Index,
     wtxn: &mut heed::RwTxn,
->>>>>>> 758b4ace
     facet_type: FacetType,
     field_id: FieldId,
     to_remove: &RoaringBitmap,
