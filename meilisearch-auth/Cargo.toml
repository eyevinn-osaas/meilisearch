[package]
name = "meilisearch-auth"
<<<<<<< HEAD
version = "0.29.2"
=======
version = "0.30.0"
>>>>>>> 0aa3f667
edition = "2021"

[dependencies]
enum-iterator = "1.1.3"
hmac = "0.12.1"
meilisearch-types = { path = "../meilisearch-types" }
<<<<<<< HEAD
milli = { git = "https://github.com/meilisearch/milli.git", tag = "v0.33.5" }
rand = "0.8.4"
serde = { version = "1.0.136", features = ["derive"] }
=======
rand = "0.8.5"
roaring = { version = "0.10.0", features = ["serde"] }
serde = { version = "1.0.145", features = ["derive"] }
>>>>>>> 0aa3f667
serde_json = { version = "1.0.85", features = ["preserve_order"] }
sha2 = "0.10.6"
thiserror = "1.0.37"
time = { version = "0.3.15", features = ["serde-well-known", "formatting", "parsing", "macros"] }
uuid = { version = "1.1.2", features = ["serde", "v4"] }<|MERGE_RESOLUTION|>--- conflicted
+++ resolved
@@ -1,25 +1,15 @@
 [package]
 name = "meilisearch-auth"
-<<<<<<< HEAD
-version = "0.29.2"
-=======
 version = "0.30.0"
->>>>>>> 0aa3f667
 edition = "2021"
 
 [dependencies]
 enum-iterator = "1.1.3"
 hmac = "0.12.1"
 meilisearch-types = { path = "../meilisearch-types" }
-<<<<<<< HEAD
-milli = { git = "https://github.com/meilisearch/milli.git", tag = "v0.33.5" }
-rand = "0.8.4"
-serde = { version = "1.0.136", features = ["derive"] }
-=======
 rand = "0.8.5"
 roaring = { version = "0.10.0", features = ["serde"] }
 serde = { version = "1.0.145", features = ["derive"] }
->>>>>>> 0aa3f667
 serde_json = { version = "1.0.85", features = ["preserve_order"] }
 sha2 = "0.10.6"
 thiserror = "1.0.37"
